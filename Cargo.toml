--- conflicted
+++ resolved
@@ -22,11 +22,6 @@
     "src/protocol/memcache",
     "src/protocol/ping",
     "src/protocol/resp",
-<<<<<<< HEAD
-    "src/proxy/momento",
-=======
-    "src/protocol/thrift",
->>>>>>> c9c9ae55
     "src/proxy/ping",
     "src/server/pingserver",
     "src/server/rds",
