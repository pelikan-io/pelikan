--- conflicted
+++ resolved
@@ -566,7 +566,7 @@
     UnixMilliseconds(u64),
     KeepTtl,
 }
-<<<<<<< HEAD
+
 impl Default for ExpireTime {
     fn default() -> Self {
         ExpireTime::Seconds(0)
@@ -586,7 +586,7 @@
 
 fn string_key(key: &[u8]) -> Cow<'_, str> {
     String::from_utf8_lossy(key)
-=======
+}
 
 #[cfg(test)]
 mod tests {
@@ -598,5 +598,4 @@
         let parser = RequestParser::new();
         assert!(parser.parse(b"GET test\n").is_err());
     }
->>>>>>> b9a5d8ec
 }